--- conflicted
+++ resolved
@@ -10,49 +10,6 @@
       - README.md
 
 jobs:
-<<<<<<< HEAD
-  build:
-    runs-on: ubuntu-20.04
-    steps:
-    - uses: actions/checkout@v3
-    # Prepare custom build version
-    - name: Get branch name
-      id: branch
-      run: echo ::set-output name=branch_name::${GITHUB_REF#refs/*/}
-    - name: Get release_version
-      id: ver
-      uses: christian-draeger/read-properties@1.1.1
-      with:
-        path: gradle.properties
-        properties: release_version
-    - name: Get SHA of the commit
-      id: sha
-      run: echo "sha_short=$(git rev-parse --short HEAD)" >> $GITHUB_OUTPUT
-    - name: Build custom release version
-      id: release_ver
-      run: echo value="${{ steps.ver.outputs.release_version }}-${{ steps.branch.outputs.branch_name }}-${{ github.run_id }}-${{ steps.sha.outputs.sha_short }}" >> $GITHUB_OUTPUT
-    - name: Show custom release version
-      run: echo ${{ steps.release_ver.outputs.value }}
-    # Build and publish image
-    - name: Set up Docker Buildx
-      uses: docker/setup-buildx-action@v2
-    - uses: docker/login-action@v2
-      with:
-        registry: ghcr.io
-        username: ${{ github.actor }}
-        password: ${{ secrets.GITHUB_TOKEN }}
-    - run: echo "::set-output name=REPOSITORY_NAME::$(echo '${{ github.repository }}' | awk -F '/' '{print $2}')"
-      id: meta
-    - name: Build and push
-      id: docker_build
-      uses: docker/build-push-action@v3
-      with:
-        push: true
-        tags: ghcr.io/${{ github.repository }}:${{ steps.release_ver.outputs.value }}
-        labels: com.exactpro.th2.${{ steps.meta.outputs.REPOSITORY_NAME }}=${{ steps.ver.outputs.value }}
-        build-args: |
-          release_version=${{ steps.release_ver.outputs.value }}
-=======
   build-job:
     uses: th2-net/.github/.github/workflows/compound-java-dev.yml@main
     with:
@@ -61,5 +18,4 @@
     secrets:
       docker-password: ${{ secrets.GITHUB_TOKEN }}
   owasp-scan:
-    uses: th2-net/.github/.github/workflows/owasp-gradle-scan.yml@main
->>>>>>> a741dfaf
+    uses: th2-net/.github/.github/workflows/owasp-gradle-scan.yml@main