--- conflicted
+++ resolved
@@ -1,8 +1,4 @@
-<<<<<<< HEAD
-# KafkaConnect (0.0.3)
-=======
 # KafkaConnect (0.1.0)
->>>>>>> 9c179de7
 The "KafkaConnect" component is responsible for the communication with Kafka;
 
 ## Configuration
@@ -43,10 +39,7 @@
     timeSpanUnit : "MILLISECONDS"
     reconnectBackoffMs: 50
     reconnectBackoffMaxMs: 1000
-<<<<<<< HEAD
-=======
     kafkaConnectionEvents: true
->>>>>>> 9c179de7
 ```
 
 Parameters:
@@ -70,10 +63,7 @@
 + timeSpanUnit time unit for `timeSpan`
 + reconnectBackoffMs - The amount of time in milliseconds to wait before attempting to reconnect to a given host. Should be positive.
 + reconnectBackoffMaxMs - The maximum amount of time in milliseconds to backoff/wait when reconnecting to a broker that has repeatedly failed to connect. If provided, the backoff per host will increase exponentially for each consecutive connection failure, up to this maximum. Once the maximum is reached, reconnection attempts will continue periodically with this fixed rate. To avoid connection storms, a randomization factor of 0.2 will be applied to the backoff resulting in a random range between 20% below and 20% above the computed value. Should be positive.
-<<<<<<< HEAD
-=======
 + kafkaConnectionEvents - Generate TH2 events on lost connection and restore connection to Kafka. `false` by default.
->>>>>>> 9c179de7
 
 ## Reconnect behaviour
 
@@ -110,13 +100,10 @@
 
 ## Release notes
 
-<<<<<<< HEAD
-=======
 ### 0.1.0
 
 + Migrated to Books & Pages concept
 
->>>>>>> 9c179de7
 ### 0.0.3
 
 + Publishing to Kafka support
