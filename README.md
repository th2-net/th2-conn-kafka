<<<<<<< HEAD
# KafkaConnect (0.3.0)
=======
# KafkaConnect (0.2.0)
>>>>>>> d14fffa6
The "KafkaConnect" component is responsible for the communication with Kafka;

## Configuration
This configuration should be specified in the custom configuration block in schema editor.

```yaml
  customConfig:

    aliasToTopic:
      session_alias_01:
        topic: "topic_01"
        subscribe: true
      session_alias_02:
        topic: "topic_02"
        subscribe: true

    aliasToTopicAndKey:
      session_alias_03:
        topic: "topic_03"
        key: "key_01"
        subscribe: false
      session_alias_04:
        topic: "topic_04"
        key: null

    sessionGroups:
      session_alias_group_01: ["session_alias_01", "session_alias_02"]
      session_alias_group_02: ["session_alias_03"]

    defaultSessionGroup: "session_alias_group_02"
    bootstrapServers: "cp-kafka:9092"
    groupId: "consumer_group_01"

    maxInactivityPeriod: 8
    maxInactivityPeriodUnit: "HOURS"
    batchSize: 100
    timeSpan: 1000
    timeSpanUnit : "MILLISECONDS"
    reconnectBackoffMs: 50
    reconnectBackoffMaxMs: 1000
    kafkaBatchSize: 524288
    kafkaLingerMillis: 200
    kafkaConnectionEvents: true
    messagePublishingEvents: true
```

Parameters:
+ aliasToTopic - matches th2 sessions with Kafka topics **Note: Kafka does not guarantee message ordering within topic if topic contains more than one partition**
+ aliasToTopicAndKey - matches th2 sessions with Kafka topics and keys **Note: Kafka guarantees message ordering only within messages with the same non null key if topic contains more than one partition**
+ sessionGroups - match session group with sessions (key: session group, value: list of session aliases)
+ defaultSessionGroup - this session group will be set for sessions not mentioned in `sessionGroups`
+ groupId - that ID will be used for Kafka connection
+ bootstrapServers - URL of one of the Kafka brokers which you give to fetch the initial metadata about your Kafka cluster
+ maxInactivityPeriod - if the period of inactivity is longer than this time, then start reading Kafka messages from the current moment. Should be positive.
+ maxInactivityPeriodUnit - time unit for `maxInactivityPeriod`
  + DAYS
  + HOURS
  + MINUTES
  + SECONDS
  + MILLISECONDS
  + MICROSECONDS
  + NANOSECONDS
+ batchSize - the size of one batch (number of messages). Should be positive.
+ timeSpan - the period router collects messages to batch before it should be sent. Should be positive.
+ eventBatchMaxBytes - the size of one event batch (number of bytes). Should be positive.
+ eventBatchMaxEvents - the size of one event batch (number of events). Should be positive.
+ eventBatchTimeSpan - the period router collects events to batch before it should be sent. Should be positive.
+ timeSpanUnit time unit for `timeSpan` and `eventBatchTimeSpan`.
+ reconnectBackoffMs - The amount of time in milliseconds to wait before attempting to reconnect to a given host. Should be positive.
+ reconnectBackoffMaxMs - The maximum amount of time in milliseconds to backoff/wait when reconnecting to a broker that has repeatedly failed to connect. If provided, the backoff per host will increase exponentially for each consecutive connection failure, up to this maximum. Once the maximum is reached, reconnection attempts will continue periodically with this fixed rate. To avoid connection storms, a randomization factor of 0.2 will be applied to the backoff resulting in a random range between 20% below and 20% above the computed value. Should be positive.
+ kafkaConnectionEvents - Generate TH2 events on lost connection and restore connection to Kafka. `false` by default.
+ messagePublishingEvents - Generate TH2 event on successful message publishing.
+ kafkaBatchSize - maximum number of bytes that will be included in a batch.
+ kafkaLingerMillis - number of milliseconds a producer is willing to wait before sending a batch out.
+ addExtraMetadata - Add extra metadata to messages (like topic, key. offset, original timestamp ...).
+ security.protocol - Protocol used to communicate with brokers.
+ sasl.kerberos.service.name - The Kerberos principal name that Kafka runs as.
+ sasl.mechanism - SASL mechanism used for client connections.
+ sasl.jaas.config - JAAS login context parameters for SASL connections in the format used by JAAS configuration files.

## Reconnect behaviour

If the consumer loses connection to which one, then it will try to reconnect to it indefinitely in accordance with `reconnectBackoffMs` and `reconnectBackoffMaxMs`You can see a warning in the log files

`[kafka-producer-network-thread | producer-1] org.apache.kafka.clients.NetworkClient - [Producer clientId=producer-1] Connection to node 1 (/127.0.0.1:9092) could not be established. Broker may not be available.`

## Pins

Messages that were received to 'to_send' pin will be sent to Kafka.
Messages that were received from / sent to the Kafka will be sent to the `out_raw` pin:

Example of pins configuration:

```yaml
spec:
  imageName: ghcr.io/th2-net/th2-conn-kafka
<<<<<<< HEAD
  imageVersion: 0.3.0
=======
  imageVersion: 0.2.0
>>>>>>> d14fffa6
  type: th2-conn

  pins:
    mq:
      subscribers:
        - name: to_send
          attributes: ["send", "raw", "subscribe"]
          linkTo:
            - box: script
              pin: to_conn

      publishers:
        - name: out_raw
          attributes: ["raw", "publish", "store"]
```

## Release notes

<<<<<<< HEAD
### 0.3.0
+ TH2 transport protocol support

### 0.2.0
=======
### 0.2.0

>>>>>>> d14fffa6
+ Secure connection support
+ Kafka batching settings
+ Message events publishing setting
+ Added extra metadata to messages received from Kafka

### 0.1.1

+ bump library versions

### 0.1.0
+ Migrated to Books & Pages concept

### 0.0.4
+ th2-common upgrade to `3.44.1`
+ th2-bom upgrade to `4.2.0`

### 0.0.3
+ Publishing to Kafka support
+ Kafka keys support
+ Session groups support

### 0.0.2
+ Reusable workflow with dependency check

### 0.0.1
+ Initial version<|MERGE_RESOLUTION|>--- conflicted
+++ resolved
@@ -1,8 +1,4 @@
-<<<<<<< HEAD
 # KafkaConnect (0.3.0)
-=======
-# KafkaConnect (0.2.0)
->>>>>>> d14fffa6
 The "KafkaConnect" component is responsible for the communication with Kafka;
 
 ## Configuration
@@ -99,11 +95,7 @@
 ```yaml
 spec:
   imageName: ghcr.io/th2-net/th2-conn-kafka
-<<<<<<< HEAD
   imageVersion: 0.3.0
-=======
-  imageVersion: 0.2.0
->>>>>>> d14fffa6
   type: th2-conn
 
   pins:
@@ -122,15 +114,10 @@
 
 ## Release notes
 
-<<<<<<< HEAD
 ### 0.3.0
 + TH2 transport protocol support
 
 ### 0.2.0
-=======
-### 0.2.0
-
->>>>>>> d14fffa6
 + Secure connection support
 + Kafka batching settings
 + Message events publishing setting
