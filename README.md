# KafkaConnect (0.1.2)
The "KafkaConnect" component is responsible for the communication with Kafka;

## Configuration

This configuration should be specified in the custom configuration block in schema editor.
```yaml
  customConfig:

    aliasToTopic:
      session_alias_01:
        topic: "topic_01"
        subscribe: true
      session_alias_02:
        topic: "topic_02"
        subscribe: true

    aliasToTopicAndKey:
      session_alias_03:
        topic: "topic_03"
        key: "key_01"
        subscribe: false
      session_alias_04:
        topic: "topic_04"
        key: null

    sessionGroups:
      session_alias_group_01: ["session_alias_01", "session_alias_02"]
      session_alias_group_02: ["session_alias_03"]

    defaultSessionGroup: "session_alias_group_02"
    bootstrapServers: "cp-kafka:9092"
    groupId: "consumer_group_01"

    maxInactivityPeriod: 8
    maxInactivityPeriodUnit: "HOURS"
    batchSize: 100
    timeSpan: 1000
    timeSpanUnit : "MILLISECONDS"
    reconnectBackoffMs: 50
    reconnectBackoffMaxMs: 1000
    kafkaBatchSize: 524288
    kafkaLingerMillis: 200
    kafkaConnectionEvents: true
    messagePublishingEvents: true
```

Parameters:
+ aliasToTopic - matches th2 sessions with Kafka topics **Note: Kafka does not guarantee message ordering within topic if topic contains more than one partition**
+ aliasToTopicAndKey - matches th2 sessions with Kafka topics and keys **Note: Kafka guarantees message ordering only within messages with the same non null key if topic contains more than one partition**
+ sessionGroups - match session group with sessions (key: session group, value: list of session aliases)
+ defaultSessionGroup - this session group will be set for sessions not mentioned in `sessionGroups`
+ groupId - that ID will be used for Kafka connection
+ bootstrapServers - URL of one of the Kafka brokers which you give to fetch the initial metadata about your Kafka cluster
+ maxInactivityPeriod - if the period of inactivity is longer than this time, then start reading Kafka messages from the current moment. Should be positive.
+ maxInactivityPeriodUnit - time unit for `maxInactivityPeriod`
  + DAYS
  + HOURS
  + MINUTES
  + SECONDS
  + MILLISECONDS
  + MICROSECONDS
  + NANOSECONDS
+ batchSize - the size of one batch (number of messages). Should be positive.
+ timeSpan - The period router collects messages before it should be sent. Should be positive.
+ timeSpanUnit time unit for `timeSpan`
+ reconnectBackoffMs - The amount of time in milliseconds to wait before attempting to reconnect to a given host. Should be positive.
+ reconnectBackoffMaxMs - The maximum amount of time in milliseconds to backoff/wait when reconnecting to a broker that has repeatedly failed to connect. If provided, the backoff per host will increase exponentially for each consecutive connection failure, up to this maximum. Once the maximum is reached, reconnection attempts will continue periodically with this fixed rate. To avoid connection storms, a randomization factor of 0.2 will be applied to the backoff resulting in a random range between 20% below and 20% above the computed value. Should be positive.
+ kafkaConnectionEvents - Generate TH2 events on lost connection and restore connection to Kafka. `false` by default.
+ messagePublishingEvents - Generate TH2 event on successful message publishing.
+ kafkaBatchSize - maximum number of bytes that will be included in a batch.
+ kafkaLingerMillis - number of milliseconds a producer is willing to wait before sending a batch out.
+ addExtraMetadata - Add extra metadata to messages (like topic, key. offset, original timestamp ...).
+ security.protocol - Protocol used to communicate with brokers.
+ sasl.kerberos.service.name - The Kerberos principal name that Kafka runs as.
+ sasl.mechanism - SASL mechanism used for client connections.
+ sasl.jaas.config - JAAS login context parameters for SASL connections in the format used by JAAS configuration files.

## Reconnect behaviour

If the consumer loses connection to which one, then it will try to reconnect to it indefinitely in accordance with `reconnectBackoffMs` and `reconnectBackoffMaxMs`You can see a warning in the log files

`[kafka-producer-network-thread | producer-1] org.apache.kafka.clients.NetworkClient - [Producer clientId=producer-1] Connection to node 1 (/127.0.0.1:9092) could not be established. Broker may not be available.`

## Pins

Messages that were received to 'to_send' pin will be send to Kafka.
Messages that were received from / sent to the Kafka will be sent to the `out_raw` pin:

Example of pins configuration:

```yaml
spec:
  imageName: ghcr.io/th2-net/th2-conn-kafka
  imageVersion: 0.1.2
  type: th2-conn

  pins:
    mq:
      subscribers:
        - name: to_send
          attributes: ["send", "raw", "subscribe"]
          linkTo:
            - box: script
              pin: to_conn

      publishers:
        - name: out_raw
          attributes: ["raw", "publish", "store"]
```

## Release notes

<<<<<<< HEAD
=======
### 0.1.2

+ Secure connection support
+ Kafka batching settings
+ Message events publishing setting
+ Added extra metadata to messages received from Kafka

### 0.1.1

+ bump library versions

### 0.1.0

+ Migrated to Books & Pages concept

### 0.0.4
+ th2-common upgrade to `3.44.1`
+ th2-bom upgrade to `4.2.0`

>>>>>>> 8931235e
### 0.0.3

+ Publishing to Kafka support
+ Kafka keys support
+ Session groups support

### 0.0.2

+ Reusable workflow with dependency check

### 0.0.1

+ Initial version<|MERGE_RESOLUTION|>--- conflicted
+++ resolved
@@ -1,4 +1,4 @@
-# KafkaConnect (0.1.2)
+# KafkaConnect (0.0.5)
 The "KafkaConnect" component is responsible for the communication with Kafka;
 
 ## Configuration
@@ -92,7 +92,7 @@
 ```yaml
 spec:
   imageName: ghcr.io/th2-net/th2-conn-kafka
-  imageVersion: 0.1.2
+  imageVersion: 0.0.5
   type: th2-conn
 
   pins:
@@ -111,28 +111,17 @@
 
 ## Release notes
 
-<<<<<<< HEAD
-=======
-### 0.1.2
+### 0.0.5
 
 + Secure connection support
 + Kafka batching settings
 + Message events publishing setting
 + Added extra metadata to messages received from Kafka
 
-### 0.1.1
-
-+ bump library versions
-
-### 0.1.0
-
-+ Migrated to Books & Pages concept
-
 ### 0.0.4
 + th2-common upgrade to `3.44.1`
 + th2-bom upgrade to `4.2.0`
 
->>>>>>> 8931235e
 ### 0.0.3
 
 + Publishing to Kafka support
