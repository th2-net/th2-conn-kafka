--- conflicted
+++ resolved
@@ -110,15 +110,11 @@
 ## Release notes
 
 ### 0.1.1
-<<<<<<< HEAD
 
 + Secure connection support
 + Kafka batching settings
 + Message events publishing setting
 + Added extra metadata to messages received from Kafka
-=======
-+ bump library versions
->>>>>>> 5c3ba602
 
 ### 0.1.0
 
