--- conflicted
+++ resolved
@@ -28,19 +28,14 @@
 import com.exactpro.th2.common.schema.factory.CommonFactory
 import com.exactpro.th2.common.schema.message.DeliveryMetadata
 import com.exactpro.th2.common.schema.message.MessageRouter
-<<<<<<< HEAD
 import com.exactpro.th2.common.schema.message.impl.rabbitmq.transport.GroupBatch
 import com.exactpro.th2.common.schema.message.impl.rabbitmq.transport.RawMessage
+import com.exactpro.th2.common.utils.event.EventBatcher
 import com.exactpro.th2.common.utils.event.EventBatcher
 import com.exactpro.th2.common.utils.message.id
 import com.exactpro.th2.common.utils.message.logId
 import com.exactpro.th2.common.utils.message.transport.logId
 import com.exactpro.th2.common.utils.message.transport.toProto
-=======
-import com.exactpro.th2.common.utils.event.EventBatcher
-import com.exactpro.th2.common.utils.message.id
-import com.exactpro.th2.common.utils.message.logId
->>>>>>> d14fffa6
 import mu.KotlinLogging
 import java.util.Deque
 import java.util.concurrent.ConcurrentLinkedDeque
@@ -73,23 +68,7 @@
 
     runCatching {
         val config: Config = factory.getCustomConfiguration(Config::class.java)
-<<<<<<< HEAD
         val eventSender = EventSender(factory.eventBatchRouter, factory.rootEventId, config)
-=======
-        val messageRouterRawBatch = factory.messageRouterRawBatch
-
-        val messageProcessor = RawMessageProcessor(config.batchSize, config.timeSpan, config.timeSpanUnit) {
-            LOGGER.trace { "Sending batch with ${it.messagesCount} messages to MQ." }
-            it.runCatching(messageRouterRawBatch::send)
-                .onFailure { e -> LOGGER.error(e) {
-                    it.messagesOrBuilderList
-                    "Could not send message batch to MQ: ${it.toJson()}" }
-                }
-        }.apply { resources += "message processor" to ::close }
-
-        val eventSender = EventSender(factory.eventBatchRouter, factory.rootEventId, config)
-
->>>>>>> d14fffa6
         if (config.createTopics) KafkaConnection.createTopics(config)
 
         val subscribe = if (config.useTransport) {
@@ -198,11 +177,7 @@
 
 class EventSender(
     private val eventRouter: MessageRouter<EventBatch>,
-<<<<<<< HEAD
     private val rootEventId: ProtoEventID,
-=======
-    private val rootEventId: EventID,
->>>>>>> d14fffa6
     config: Config
 ) : AutoCloseable {
     private val batchSenderExecutor = Executors.newSingleThreadScheduledExecutor()
