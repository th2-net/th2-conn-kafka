/*
 * Copyright 2021-2023 Exactpro (Exactpro Systems Limited)
 *
 * Licensed under the Apache License, Version 2.0 (the "License");
 * you may not use this file except in compliance with the License.
 * You may obtain a copy of the License at
 *
 *     http://www.apache.org/licenses/LICENSE-2.0
 *
 * Unless required by applicable law or agreed to in writing, software
 * distributed under the License is distributed on an "AS IS" BASIS,
 * WITHOUT WARRANTIES OR CONDITIONS OF ANY KIND, either express or implied.
 * See the License for the specific language governing permissions and
 * limitations under the License.
 */

@file:JvmName("Main")

package com.exactpro.th2.kafka.client

import com.exactpro.th2.common.event.Event
import com.exactpro.th2.common.grpc.EventBatch
import com.exactpro.th2.common.grpc.EventID
import com.exactpro.th2.common.grpc.RawMessage
import com.exactpro.th2.common.grpc.RawMessageBatch
import com.exactpro.th2.common.message.logId
import com.exactpro.th2.common.message.toJson
import com.exactpro.th2.common.schema.factory.CommonFactory
import com.exactpro.th2.common.schema.message.MessageRouter
import com.exactpro.th2.common.utils.event.EventBatcher
import mu.KotlinLogging
import java.util.Deque
import java.util.concurrent.ConcurrentLinkedDeque
import java.util.concurrent.CountDownLatch
import java.util.concurrent.Executors
import java.util.concurrent.TimeUnit
import kotlin.concurrent.thread
import kotlin.system.exitProcess

private val LOGGER = KotlinLogging.logger {}
private const val INPUT_QUEUE_ATTRIBUTE = "send"

fun main(args: Array<String>) {
    val resources: Deque<Pair<String, () -> Unit>> = ConcurrentLinkedDeque()
    val shutdownLatch = CountDownLatch(1)
    Runtime.getRuntime().addShutdownHook(thread(start = false, name = "shutdown-hook") {
        resources.descendingIterator().forEach { (resource, destructor) ->
            LOGGER.debug { "Destroying resource: $resource" }
            runCatching(destructor)
                .onSuccess { LOGGER.debug { "Successfully destroyed resource: $resource" } }
                .onFailure { LOGGER.error(it) { "Failed to destroy resource: $resource" } }
        }
        shutdownLatch.countDown()
    })

    val factory = runCatching { CommonFactory.createFromArguments(*args) }.getOrElse {
        LOGGER.error(it) { "Failed to create common factory with arguments: ${args.joinToString(" ")}" }
        CommonFactory()
    }.apply { resources += "factory" to ::close }

    runCatching {
        val config: Config = factory.getCustomConfiguration(Config::class.java)
        val messageRouterRawBatch = factory.messageRouterRawBatch

        val messageProcessor = RawMessageProcessor(config.batchSize, config.timeSpan, config.timeSpanUnit) {
            LOGGER.trace { "Sending batch with ${it.messagesCount} messages to MQ." }
            it.runCatching(messageRouterRawBatch::send)
                .onFailure { e -> LOGGER.error(e) {
                    it.messagesOrBuilderList
                    "Could not send message batch to MQ: ${it.toJson()}" }
                }
        }.apply { resources += "message processor" to ::close }

<<<<<<< HEAD
        val eventSender = EventSender(factory.eventBatchRouter, EventID.newBuilder().setId(factory.rootEventId).build())
=======
        val eventSender = EventSender(factory.eventBatchRouter, factory.rootEventId, config)
>>>>>>> 3771d687

        if (config.createTopics) KafkaConnection.createTopics(config)
        val connection = KafkaConnection(config, messageProcessor, eventSender, KafkaClientsFactory(config))
            .apply { resources += "kafka connection" to ::close }

        Executors.newSingleThreadExecutor().apply {
            resources += "executor service" to { this.shutdownNow() }
            execute(connection)
        }

        val mqListener: (String, RawMessageBatch) -> Unit = { consumerTag, batch ->
            LOGGER.trace { "Batch with ${batch.messagesCount} messages received from MQ"}
            for (message in batch.messagesList) {
                LOGGER.trace { "Message ${message.logId} extracted from batch." }

                runCatching {
                    connection.publish(message)
                }.onFailure {
                    val errorText = "Could not publish message ${message.logId}. Consumer tag $consumerTag"
                    LOGGER.error(it) { errorText }
                    eventSender.onEvent(errorText, "SendError", message, it)
                }
            }
        }

        runCatching {
            messageRouterRawBatch.subscribeAll(mqListener, INPUT_QUEUE_ATTRIBUTE)
        }.onSuccess {
            resources += "queue listener" to it::unsubscribe
        }.onFailure {
            throw IllegalStateException("Failed to subscribe to input queue", it)
        }
    }.onFailure {
        LOGGER.error(it) { "Error during working with Kafka connection. Exiting the program" }
        exitProcess(2)
    }

    LOGGER.info { "Successfully started." }
    shutdownLatch.await()
    LOGGER.info { "Microservice shutted down." }
}

class EventSender(
    private val eventRouter: MessageRouter<EventBatch>,
    private val rootEventId: EventID,
    config: Config
) : AutoCloseable {
    private val batchSenderExecutor = Executors.newSingleThreadScheduledExecutor()
    private val eventBatcher = EventBatcher(
<<<<<<< HEAD
        maxBatchSize = 2000,
        maxFlushTime = 1000,
=======
        maxBatchSizeInBytes = config.eventBatchMaxBytes,
        maxBatchSizeInItems = config.eventBatchMaxEvents,
        maxFlushTime = config.timeSpanUnit.toMillis(config.eventBatchTimeSpan),
>>>>>>> 3771d687
        executor = batchSenderExecutor,
        onBatch = {
            eventRouter.send(it)
            LOGGER.debug { "EventBatch with ${it.eventsCount} events sent" }
        }
    )

    fun onEvent(
        name: String,
        type: String,
        message: RawMessage? = null,
        exception: Throwable? = null,
        status: Event.Status? = null,
        parentEventId: EventID? = null
    ) {
        val event = Event
            .start()
            .endTimestamp()
            .name(name)
            .type(type)

        if (message != null) {
            event.messageID(message.metadata.id)
        }

        if (exception != null) {
            event.exception(exception, true).status(Event.Status.FAILED)
        }

        if (status != null) {
            event.status(status)
        }

        eventBatcher.onEvent(event.toProto(parentEventId ?: rootEventId))
    }

    override fun close() {
        eventBatcher.close()
        batchSenderExecutor.shutdown()
        batchSenderExecutor.awaitTermination(10, TimeUnit.SECONDS)
    }
}<|MERGE_RESOLUTION|>--- conflicted
+++ resolved
@@ -71,11 +71,7 @@
                 }
         }.apply { resources += "message processor" to ::close }
 
-<<<<<<< HEAD
-        val eventSender = EventSender(factory.eventBatchRouter, EventID.newBuilder().setId(factory.rootEventId).build())
-=======
-        val eventSender = EventSender(factory.eventBatchRouter, factory.rootEventId, config)
->>>>>>> 3771d687
+        val eventSender = EventSender(factory.eventBatchRouter, EventID.newBuilder().setId(factory.rootEventId).build(), config)
 
         if (config.createTopics) KafkaConnection.createTopics(config)
         val connection = KafkaConnection(config, messageProcessor, eventSender, KafkaClientsFactory(config))
@@ -125,14 +121,8 @@
 ) : AutoCloseable {
     private val batchSenderExecutor = Executors.newSingleThreadScheduledExecutor()
     private val eventBatcher = EventBatcher(
-<<<<<<< HEAD
-        maxBatchSize = 2000,
-        maxFlushTime = 1000,
-=======
-        maxBatchSizeInBytes = config.eventBatchMaxBytes,
-        maxBatchSizeInItems = config.eventBatchMaxEvents,
+        maxBatchSize = config.eventBatchMaxEvents,
         maxFlushTime = config.timeSpanUnit.toMillis(config.eventBatchTimeSpan),
->>>>>>> 3771d687
         executor = batchSenderExecutor,
         onBatch = {
             eventRouter.send(it)
